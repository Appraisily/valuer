# Invaluable Search API

A specialized Node.js API that provides access to Invaluable's search results by intercepting and returning the raw JSON responses from their catResults endpoint. Built with Puppeteer and Express, this API handles all the complexities of browser automation, cookie management, and request interception.

## Overview

This API provides a simple interface to search Invaluable's catalog by:
- Automating browser interactions
- Managing required cookies and headers
- Intercepting and capturing JSON responses
- Handling protection challenges
- Supporting all Invaluable search parameters

## Performance Improvements

This version includes significant performance improvements:
- **Updated Dependencies**: Using latest Puppeteer (v22.8.2+) for faster execution
- **Optimized Docker Build**: Multi-stage builds with proper layer caching
- **Improved Browser Management**: Better memory usage and stability
- **Enhanced Error Handling**: More resilient to transient issues

## Features

### Core Functionality
- **Dynamic Parameter Support**
  - Accepts all Invaluable search parameters
  - Constructs proper search URLs
  - Maintains query parameter integrity
  - Supports price range filtering with `priceResult[min]` and `priceResult[max]`

- **Browser Automation**
  - Puppeteer with Stealth Plugin
  - Cookie management
  - Request interception
  - Resource optimization
  - Protection handling

- **Response Capture**
  - JSON response interception
  - Response validation
  - Error handling
  - Size-based filtering
  - Detailed logging of result counts

### Technical Features

#### Browser Management
- Multi-tab processing
- Resource blocking
- Request interception
- Human behavior simulation:
  - Random mouse movements
  - Natural scrolling patterns
  - Realistic timing delays
  - Dynamic viewport handling

#### API Features
- RESTful endpoint at `/api/search`
- Dynamic parameter support
- Real-time response capture
- Comprehensive error handling
- Detailed response logging

## Prerequisites

- Node.js (v18 or higher)
- Google Cloud SDK (for deployment)
- Docker (for containerization)

## Environment Variables

Required variables in `.env`:
```
GOOGLE_CLOUD_PROJECT=your-project-id
STORAGE_BUCKET=invaluable-html-archive
```

## Installation

1. Clone the repository:
```bash
git clone <repository-url>
cd invaluable-search-api
```

2. Install dependencies:
```bash
npm install
```

3. Start the server:
```bash
npm start
```

## API Documentation

### Search Endpoint

```
GET /api/search
```

Query Parameters:
- `query`: Search query (e.g., "Antique Victorian mahogany dining table")
- `keyword`: Additional keyword filter
- `supercategoryName`: Category name (e.g., "Furniture", "Fine Art")
- `priceResult[min]`: Minimum price
- `priceResult[max]`: Maximum price
- `houseName`: Auction house name
- `upcoming`: Filter for upcoming auctions (true/false)
- `fetchAllPages`: Set to `true` to automatically fetch all pages of results
- `maxPages`: Maximum number of pages to fetch when using `fetchAllPages` (default: 10)

Example Requests:
```bash
# Basic search
curl "http://localhost:8080/api/search?query=furniture"

# Search with price range
curl "http://localhost:8080/api/search?query=furniture&priceResult%5Bmin%5D=1750&priceResult%5Bmax%5D=3250"

# Search specific items
curl "http://localhost:8080/api/search?query=Antique+Victorian+mahogany+dining+table&priceResult%5Bmin%5D=1750&priceResult%5Bmax%5D=3250"

# Search specific auction house
curl "http://localhost:8080/api/search?houseName=DOYLE%20Auctioneers%20%26%20Appraisers&query=antique"

# Search with pagination to get multiple pages
curl "https://valuer-dev-856401495068.us-central1.run.app/api/search?query=furniture&fetchAllPages=true&maxPages=3"
```

### Pagination and Data Interception Process

When using the endpoint with pagination parameters (like `https://valuer-dev-856401495068.us-central1.run.app/api/search?query=furniture&fetchAllPages=true&maxPages=3`), the API works as follows:

1. **Request Interception**: The system uses Puppeteer to create an automated browser session to Invaluable's website.

2. **catResults Capture**: The API intercepts the JSON responses from Invaluable's internal `/catResults` endpoint, which contains the raw auction data.

3. **Pagination Handling**: When `fetchAllPages=true` is specified:
   - The API first captures the initial page of results
   - It then automatically navigates through subsequent pages (up to the `maxPages` limit)
   - For each page, it intercepts the `/catResults` response
   - All pages are combined into a single comprehensive response

4. **Data Processing**: The raw JSON data from the catResults endpoint is processed and standardized to provide a consistent response format.

5. **Response Format**: The final response includes all auction lots from all fetched pages, with detailed information about each item.

Example Response:
```json
{
  "success": true,
  "timestamp": "2024-02-14T12:34:56.789Z",
  "parameters": {
    "query": "Antique Victorian mahogany dining table",
    "priceResult": {
      "min": "1750",
      "max": "3250"
    }
  },
  "data": {
    "lots": [...],
    "totalResults": 42
  }
}
```

## Deployment

### Docker

Build the image:
```bash
docker build -t invaluable-search-api .
```

Run locally:
```bash
docker run -p 8080:8080 \
  -e GOOGLE_CLOUD_PROJECT=your-project-id \
  invaluable-search-api
```

### Docker Build Optimization

The Dockerfile has been optimized for faster builds:
- Using Node 20 slim image
- Properly cleaning up apt cache
- Using npm ci instead of npm install
- Better layer caching
- Running as non-root user for security

### Google Cloud Run

Deploy using Cloud Build:
```bash
gcloud builds submit --config cloudbuild.yaml
```

## Project Structure

```
├── src/
│   ├── server.js                 # Express server setup
│   ├── scrapers/
│   │   └── invaluable/
│   │       ├── index.js         # Main scraper class
│   │       ├── browser.js       # Browser management
│   │       ├── auth.js          # Authentication handling
│   │       └── utils.js         # Utility functions
│   └── routes/
│       └── search.js            # Search endpoint
├── Dockerfile                    # Container configuration
├── cloudbuild.yaml              # Cloud Build config
└── package.json                 # Dependencies
```

## Error Handling

The system handles various error scenarios:
- Network timeouts
- Protection challenges
- API failures
- Invalid responses
- Rate limiting
- Browser errors

<<<<<<< HEAD
## Testing Pagination

To test pagination across multiple pages, use the following CURL commands:

### Test First Page
```bash
curl "https://valuer-dev-856401495068.us-central1.run.app/api/search?query=antique&supercategoryName=Furniture"
```

### Test Second Page
```bash
curl "https://valuer-dev-856401495068.us-central1.run.app/api/search?query=antique&supercategoryName=Furniture&page=2"
```

### Test Third Page
```bash
curl "https://valuer-dev-856401495068.us-central1.run.app/api/search?query=antique&supercategoryName=Furniture&page=3"
```

### Fetch Three Pages Automatically
```bash
curl "https://valuer-dev-856401495068.us-central1.run.app/api/search?query=antique&supercategoryName=Furniture&fetchAllPages=true&maxPages=3"
```

## Performance Troubleshooting

If you're experiencing slow Docker builds:

1. Use the provided optimized Dockerfile
2. Ensure your dependencies are up-to-date 
3. Consider using a better network connection or proxy
4. Increase Docker resource limits (memory/CPU)
5. Use proper caching strategies

=======
>>>>>>> ee4bcf10
## Contributing

1. Fork the repository
2. Create a feature branch
3. Commit your changes
4. Push to the branch
5. Create a Pull Request

## License

MIT License

# Enhanced Invaluable Scraper

An improved scraper for Invaluable with features for reliable large-scale data collection.

## Features

- **Resumable Pagination**: Can stop and resume scraping at any point
- **Progress Tracking**: Detailed statistics and checkpoints
- **Adaptive Rate Limiting**: Smart delays to avoid detection
- **Fault Tolerance**: Auto-retry with exponential backoff
- **Google Cloud Storage Integration**: Store results directly to GCS

## Storage Structure

```
gs://invaluable-data/
  └── raw/
      └── [category]/
          ├── metadata.json       # Collection info, statistics
          ├── page_001-100.json   # Batched page results
          ├── page_101-200.json   # Batched page results
          └── ...
```

## Installation

1. Clone the repository
2. Install dependencies:

```bash
npm install
```

3. Set up Google Cloud credentials:

```bash
export GOOGLE_APPLICATION_CREDENTIALS="/path/to/service-account-file.json"
```

### Using Existing Service Account Credentials

If you're already using a Google Cloud service account in your application, you can use the same credentials for the scraper:

1. **Using Application Default Credentials**: If your application is already authenticated (running on GCP or using ADC), the scraper will automatically use these credentials.

2. **Using an Existing Service Account**: Modify the configuration to include your credentials:

```javascript
// In your configuration:
const CONFIG = {
  // ...other settings
  gcsEnabled: true,
  gcsBucket: 'your-bucket-name',
  gcsCredentials: require('./path/to/service-account.json') // Or pass credentials object directly
};
```

## Configuration

Edit `src/examples/invaluable-category-scraper.js` to customize:

- Category to scrape
- Maximum pages
- Batch size
- Rate limiting parameters
- Google Cloud Storage settings

## Usage

Run the example scraper:

```bash
npm start
```

Or use the pagination manager in your own code:

```javascript
const PaginationManager = require('./src/scrapers/invaluable/pagination/pagination-manager');

// Initialize the pagination manager
const paginationManager = new PaginationManager({
  category: 'furniture',
  maxPages: 4000,
  gcsEnabled: true,
  gcsBucket: 'invaluable-data',
  batchSize: 100,
});

// Use it in your scraper
const results = await paginationManager.processPagination(
  browser,
  searchParams,
  firstPageResults,
  initialCookies
);
```

## Key Components

- **PaginationManager**: Handles resumable pagination, checkpoints, and rate limiting
- **StorageManager**: Manages saving data to Google Cloud Storage

## Troubleshooting

- **Rate limiting issues**: Try increasing the `baseDelay` and `maxDelay` parameters
- **Connection errors**: The scraper has built-in retry logic, but persistent issues may require proxy rotation
- **GCS permissions**: Ensure your service account has proper permissions for the bucket<|MERGE_RESOLUTION|>--- conflicted
+++ resolved
@@ -227,7 +227,6 @@
 - Rate limiting
 - Browser errors
 
-<<<<<<< HEAD
 ## Testing Pagination
 
 To test pagination across multiple pages, use the following CURL commands:
@@ -262,8 +261,6 @@
 4. Increase Docker resource limits (memory/CPU)
 5. Use proper caching strategies
 
-=======
->>>>>>> ee4bcf10
 ## Contributing
 
 1. Fork the repository
